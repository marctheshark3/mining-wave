--- conflicted
+++ resolved
@@ -7,21 +7,14 @@
 load_dotenv()
 
 class Settings(BaseSettings):
-<<<<<<< HEAD
+
     DB_HOST: str = os.getenv("DB_HOST", "")
     DB_PORT: str = os.getenv("DB_PORT", "5432")
     DB_USER: str = os.getenv("DB_USER")
     DB_PASSWORD: str = os.getenv("DB_PASSWORD")
     DB_NAME: str = os.getenv("DB_NAME")
     REDIS_URL: str = os.getenv("REDIS_URL", "redis://localhost")
-=======
-    DB_HOST: str = os.environ.get("DB_HOST", "")
-    DB_PORT: str = os.environ.get("DB_PORT", "5432")
-    DB_USER: str = os.environ.get("DB_USER")  # Changed from POSTGRES_USER
-    DB_PASSWORD: str = os.environ.get("DB_PASSWORD")  # Changed from POSTGRES_PASSWORD
-    DB_NAME: str = os.environ.get("DB_NAME")  # Changed from POSTGRES_DB
-    REDIS_URL: str = os.environ.get("REDIS_URL", "redis://localhost")
->>>>>>> a5f25abd
+
 
     class Config:
         env_file = ".env"
