# routes/sigscore.py
from fastapi import APIRouter, Depends, Query, HTTPException
from database import create_db_pool
from utils.logging import logger
from datetime import datetime, timedelta
from fastapi_cache.decorator import cache
<<<<<<< HEAD
from typing import List, Dict, Any
from pydantic import BaseModel

router = APIRouter(prefix="/sigscore")

class SigScoreException(HTTPException):
    def __init__(self, detail: str):
        super().__init__(status_code=500, detail=detail)
        logger.error(f"SigScore Error: {detail}")
        
=======
from typing import List, Dict, Any, Optional
from fastapi import Query
from pydantic import BaseModel


router = APIRouter(prefix="/sigscore")


class LoyalMiner(BaseModel):
    address: str
    days_active: int
    weekly_avg_hashrate: float
    current_balance: float
    last_payment: Optional[str]

@router.get("/miners/bonus", response_model=List[LoyalMiner])
async def get_weekly_loyal_miners(
    db=Depends(create_db_pool),
    limit: int = Query(default=100, ge=1, le=1000)
) -> List[Dict[str, Any]]:
    """
    Get miners who have been active for at least 4 out of the last 7 days,
    with at least 12 hours of activity per active day.
    """
    
    end_time = datetime.utcnow()
    start_time = end_time - timedelta(days=7)
    
    query = """
    WITH hourly_activity AS (
        -- Get hourly averages for each miner
        SELECT 
            miner,
            date_trunc('hour', created) AS hour,
            DATE(created) AS day,
            AVG(hashrate) AS avg_hashrate
        FROM minerstats
        WHERE created >= $1 AND created <= $2
        GROUP BY miner, date_trunc('hour', created), DATE(created)
        HAVING AVG(hashrate) > 0
    ),
    daily_activity AS (
        -- Count active hours per day for each miner
        SELECT 
            miner,
            day,
            COUNT(DISTINCT hour) AS active_hours,
            AVG(avg_hashrate) AS daily_avg_hashrate
        FROM hourly_activity
        GROUP BY miner, day
    ),
    qualified_miners AS (
        -- Find miners active for 12+ hours on at least 4 days
        SELECT 
            miner,
            COUNT(DISTINCT day) AS days_active,
            AVG(daily_avg_hashrate) AS weekly_avg_hashrate
        FROM daily_activity
        WHERE active_hours >= 12
        GROUP BY miner
        HAVING COUNT(DISTINCT day) >= 4
    )
    SELECT 
        qm.miner,
        qm.days_active,
        qm.weekly_avg_hashrate,
        COALESCE(b.amount, 0) as current_balance,
        MAX(p.created) as last_payment_date
    FROM qualified_miners qm
    LEFT JOIN balances b ON qm.miner = b.address
    LEFT JOIN payments p ON qm.miner = p.address
    GROUP BY qm.miner, qm.days_active, qm.weekly_avg_hashrate, b.amount
    ORDER BY qm.weekly_avg_hashrate DESC
    LIMIT $3
    """
    
    try:
        async with db.acquire() as conn:
            rows = await conn.fetch(query, start_time, end_time, limit)
            
            if not rows:
                # Return empty list instead of raising 404
                logger.info("No loyal miners found for the given criteria")
                return []
        
        loyal_miners = [
            LoyalMiner(
                address=row['miner'],
                days_active=row['days_active'],
                weekly_avg_hashrate=float(row['weekly_avg_hashrate']),
                current_balance=float(row['current_balance']),
                last_payment=row['last_payment_date'].isoformat() if row['last_payment_date'] else None
            )
            for row in rows
        ]
        
        logger.info(f"Retrieved {len(loyal_miners)} miners active for 4+ days in the past week")
        return loyal_miners
        
    except Exception as e:
        logger.error(f"Error retrieving weekly loyal miners: {str(e)}")
        raise HTTPException(status_code=500, detail=f"Database error: {str(e)}")
>>>>>>> a5f25abd

@router.get("/history")
@cache(expire=300)  # Cache for 5 minutes
async def get_pool_history(db=Depends(create_db_pool)):
    end_time = datetime.utcnow()
    start_time = end_time - timedelta(days=5)
    
    query = """
        WITH hourly_data AS (
            SELECT 
                date_trunc('hour', created) AS hour,
                worker,
                AVG(hashrate) AS avg_hashrate
            FROM minerstats
            WHERE created >= $1 AND created < $2
            GROUP BY date_trunc('hour', created), worker
        )
        SELECT 
            hour,
            SUM(avg_hashrate) AS total_hashrate
        FROM hourly_data
        GROUP BY hour
        ORDER BY hour
    """
    
    async with db.acquire() as conn:
        rows = await conn.fetch(query, start_time, end_time)

    pool_history = [
        {
            "timestamp": row['hour'].isoformat(),
            "total_hashrate": float(row['total_hashrate'])
        } for row in rows
    ]

    logger.info(f"Retrieved pool history data for the last 5 days")
    return pool_history

@router.get("/miners")
async def get_all_miners(
    db=Depends(create_db_pool),
    limit: int = Query(100, ge=1, le=1000),
    offset: int = Query(0, ge=0)
):
    query = """
        WITH latest_timestamp AS (
            SELECT MAX(created) as max_created
            FROM minerstats
        ),
        latest_stats AS (
            SELECT 
                miner,
                SUM(hashrate) as total_hashrate,
                SUM(sharespersecond) as total_sharespersecond
            FROM minerstats
            WHERE created = (SELECT max_created FROM latest_timestamp)
            GROUP BY miner
            HAVING SUM(hashrate) > 0
        ),
        latest_blocks AS (
            SELECT DISTINCT ON (miner) miner, created as last_block_found
            FROM blocks
            ORDER BY miner, created DESC
        )
        SELECT 
            ls.miner, 
            ls.total_hashrate, 
            ls.total_sharespersecond,
            (SELECT max_created FROM latest_timestamp) as last_stat_time,
            lb.last_block_found
        FROM latest_stats ls
        LEFT JOIN latest_blocks lb ON ls.miner = lb.miner
        ORDER BY ls.total_hashrate DESC NULLS LAST
        LIMIT $1 OFFSET $2
    """
    
    async with db.acquire() as conn:
        rows = await conn.fetch(query, limit, offset)
    
    miners = [{
        "address": row['miner'],
        "hashrate": float(row['total_hashrate']),
        "sharesPerSecond": float(row['total_sharespersecond']),
        "lastStatTime": row['last_stat_time'].isoformat(),
        "last_block_found": row['last_block_found'].isoformat() if row['last_block_found'] else None
    } for row in rows]
    
    logger.info(f"Retrieved {len(miners)} active miners for the latest timestamp")
    return miners

@router.get("/miners/top")
@cache(expire=60)  # Cache for 1 minute
async def get_top_miners(db=Depends(create_db_pool)):
    query = """
        SELECT miner, hashrate
        FROM (
            SELECT DISTINCT ON (miner) miner, hashrate
            FROM minerstats
            ORDER BY miner, created DESC
        ) as latest_stats
        ORDER BY hashrate DESC
        LIMIT 20
    """
    
    async with db.acquire() as conn:
        rows = await conn.fetch(query)
    
    top_miners = [{"address": row['miner'], "hashrate": float(row['hashrate'])} for row in rows]
    
    logger.info(f"Retrieved top 20 miners")
    return top_miners

@router.get("/miners/{address}")
@cache(expire=30)
async def get_miner_details(address: str, db=Depends(create_db_pool)):
    try:
        queries = {
            "current_stats": """
                WITH latest_stats AS (
                    SELECT 
                        miner,
                        SUM(hashrate) as total_hashrate,
                        SUM(sharespersecond) as total_shares,
                        json_agg(
                            json_build_object(
                                'worker', worker,
                                'hashrate', hashrate,
                                'shares', sharespersecond
                            )
                        ) as workers,
                        MAX(created) as last_stat
                    FROM minerstats
                    WHERE miner = $1
                    AND created >= NOW() - INTERVAL '1 hour'
                    GROUP BY miner
                )
                SELECT 
                    ls.*,
                    p.networkdifficulty,
                    p.networkhashrate
                FROM latest_stats ls
                CROSS JOIN LATERAL (
                    SELECT networkdifficulty, networkhashrate
                    FROM poolstats
                    ORDER BY created DESC
                    LIMIT 1
                ) p
            """,
            "blocks": """
                SELECT created, blockheight
                FROM blocks
                WHERE miner = $1
                ORDER BY created DESC
                LIMIT 1
            """,
            "payments": """
                SELECT 
                    SUM(amount) FILTER (WHERE created >= CURRENT_DATE) as paid_today,
                    SUM(amount) as total_paid,
                    json_build_object(
                        'amount', MAX(amount),
                        'date', MAX(created),
                        'tx_id', MAX(transactionconfirmationdata)
                    ) as last_payment
                FROM payments
                WHERE address = $1
            """
        }

        results = {}
        async with db.acquire() as conn:
            for key, query in queries.items():
                rows = await conn.fetch(query, address)
                results[key] = rows[0] if rows else None

        if not results["current_stats"]:
            raise SigScoreException(f"No data found for miner {address}")

        # Calculate effort and time to find block
        stats = results["current_stats"]
        effort = calculate_mining_effort(
            stats['networkdifficulty'],
            stats['networkhashrate'],
            stats['total_hashrate'],
            results["blocks"]["created"] if results["blocks"] else datetime.min
        )
        
        ttf = calculate_time_to_find_block(
            stats['networkdifficulty'],
            stats['networkhashrate'],
            stats['total_hashrate']
        )

        payments = results["payments"]
        
        return {
            "address": address,
            "current_hashrate": float(stats['total_hashrate']),
            "shares_per_second": float(stats['total_shares']),
            "effort": effort,
            "time_to_find": ttf,
            "last_block_found": {
                "timestamp": results["blocks"]["created"].isoformat() if results["blocks"] else None,
                "block_height": results["blocks"]["blockheight"] if results["blocks"] else None
            },
            "payments": {
                "paid_today": float(payments['paid_today']) if payments['paid_today'] else 0,
                "total_paid": float(payments['total_paid']) if payments['total_paid'] else 0,
                "last_payment": {
                    "amount": float(payments['last_payment']['amount']) if payments['last_payment']['amount'] else 0,
                    "date": payments['last_payment']['date'].isoformat() if payments['last_payment']['date'] else None,
                    "tx_id": payments['last_payment']['tx_id']
                }
            },
            "workers": stats['workers']
        }
            
    except SigScoreException:
        raise
    except Exception as e:
        raise SigScoreException(f"Error retrieving miner details: {str(e)}")

@router.get("/miners/{address}/workers")
@cache(expire=60)
async def get_miner_worker_history(
    address: str,
    db=Depends(create_db_pool),
    days: int = Query(5, ge=1, le=30)
):
    try:
        query = """
            WITH worker_stats AS (
                SELECT 
                    worker,
                    date_trunc('hour', created) as hour,
                    AVG(hashrate) as hashrate,
                    AVG(sharespersecond) as shares
                FROM minerstats
                WHERE miner = $1
                AND created >= NOW() - make_interval(days => $2)
                GROUP BY worker, date_trunc('hour', created)
            )
            SELECT
                worker,
                hour as timestamp,
                hashrate,
                shares,
                LAG(hashrate) OVER (PARTITION BY worker ORDER BY hour) as prev_hashrate
            FROM worker_stats
            ORDER BY hour, worker
        """
        
        async with db.acquire() as conn:
            rows = await conn.fetch(query, address, days)
        
        worker_history = {}
        for row in rows:
            worker = row['worker']
            if worker not in worker_history:
                worker_history[worker] = []
            
            # Calculate percentage change from previous hour
            pct_change = None
            if row['prev_hashrate']:
                pct_change = ((row['hashrate'] - row['prev_hashrate']) / row['prev_hashrate']) * 100
            
            worker_history[worker].append({
                "timestamp": row['timestamp'].isoformat(),
                "hashrate": float(row['hashrate']),
                "shares": float(row['shares']),
                "hashrate_change": float(pct_change) if pct_change is not None else None
            })
        
        return worker_history
            
    except Exception as e:
        raise SigScoreException(f"Error retrieving worker history: {str(e)}")

class MinerSettings(BaseModel):
    miner_address: str
    minimum_payout_threshold: float
    swapping: bool
    created_at: str

@router.get("/miner_setting", response_model=List[MinerSettings])
async def get_all_miner_settings(
    db=Depends(create_db_pool),
    limit: int = Query(100, ge=1, le=1000),
    offset: int = Query(0, ge=0)
):
    query = """
        SELECT miner_address, minimum_payout_threshold, swapping, created_at
        FROM miner_payouts
        ORDER BY created_at DESC
        LIMIT $1 OFFSET $2
    """
    
    async with db.acquire() as conn:
        rows = await conn.fetch(query, limit, offset)
    
    settings = [
        MinerSettings(
            miner_address=row['miner_address'],
            minimum_payout_threshold=float(row['minimum_payout_threshold']),
            swapping=row['swapping'],
            created_at=row['created_at'].isoformat()
        )
        for row in rows
    ]
    
    return settings

@router.get("/miner_setting/{miner_address}", response_model=MinerSettings)
async def get_miner_setting(miner_address: str, db=Depends(create_db_pool)):
    query = "SELECT * FROM miner_payouts WHERE miner_address = $1"
    
    async with db.acquire() as conn:
        row = await conn.fetchrow(query, miner_address)
    
    if row is None:
        raise HTTPException(status_code=404, detail="Miner settings not found")
    
    return MinerSettings(
        miner_address=row['miner_address'],
        minimum_payout_threshold=float(row['minimum_payout_threshold']),
        swapping=row['swapping'],
        created_at=row['created_at'].isoformat()
    )<|MERGE_RESOLUTION|>--- conflicted
+++ resolved
@@ -4,7 +4,7 @@
 from utils.logging import logger
 from datetime import datetime, timedelta
 from fastapi_cache.decorator import cache
-<<<<<<< HEAD
+
 from typing import List, Dict, Any
 from pydantic import BaseModel
 
@@ -15,110 +15,6 @@
         super().__init__(status_code=500, detail=detail)
         logger.error(f"SigScore Error: {detail}")
         
-=======
-from typing import List, Dict, Any, Optional
-from fastapi import Query
-from pydantic import BaseModel
-
-
-router = APIRouter(prefix="/sigscore")
-
-
-class LoyalMiner(BaseModel):
-    address: str
-    days_active: int
-    weekly_avg_hashrate: float
-    current_balance: float
-    last_payment: Optional[str]
-
-@router.get("/miners/bonus", response_model=List[LoyalMiner])
-async def get_weekly_loyal_miners(
-    db=Depends(create_db_pool),
-    limit: int = Query(default=100, ge=1, le=1000)
-) -> List[Dict[str, Any]]:
-    """
-    Get miners who have been active for at least 4 out of the last 7 days,
-    with at least 12 hours of activity per active day.
-    """
-    
-    end_time = datetime.utcnow()
-    start_time = end_time - timedelta(days=7)
-    
-    query = """
-    WITH hourly_activity AS (
-        -- Get hourly averages for each miner
-        SELECT 
-            miner,
-            date_trunc('hour', created) AS hour,
-            DATE(created) AS day,
-            AVG(hashrate) AS avg_hashrate
-        FROM minerstats
-        WHERE created >= $1 AND created <= $2
-        GROUP BY miner, date_trunc('hour', created), DATE(created)
-        HAVING AVG(hashrate) > 0
-    ),
-    daily_activity AS (
-        -- Count active hours per day for each miner
-        SELECT 
-            miner,
-            day,
-            COUNT(DISTINCT hour) AS active_hours,
-            AVG(avg_hashrate) AS daily_avg_hashrate
-        FROM hourly_activity
-        GROUP BY miner, day
-    ),
-    qualified_miners AS (
-        -- Find miners active for 12+ hours on at least 4 days
-        SELECT 
-            miner,
-            COUNT(DISTINCT day) AS days_active,
-            AVG(daily_avg_hashrate) AS weekly_avg_hashrate
-        FROM daily_activity
-        WHERE active_hours >= 12
-        GROUP BY miner
-        HAVING COUNT(DISTINCT day) >= 4
-    )
-    SELECT 
-        qm.miner,
-        qm.days_active,
-        qm.weekly_avg_hashrate,
-        COALESCE(b.amount, 0) as current_balance,
-        MAX(p.created) as last_payment_date
-    FROM qualified_miners qm
-    LEFT JOIN balances b ON qm.miner = b.address
-    LEFT JOIN payments p ON qm.miner = p.address
-    GROUP BY qm.miner, qm.days_active, qm.weekly_avg_hashrate, b.amount
-    ORDER BY qm.weekly_avg_hashrate DESC
-    LIMIT $3
-    """
-    
-    try:
-        async with db.acquire() as conn:
-            rows = await conn.fetch(query, start_time, end_time, limit)
-            
-            if not rows:
-                # Return empty list instead of raising 404
-                logger.info("No loyal miners found for the given criteria")
-                return []
-        
-        loyal_miners = [
-            LoyalMiner(
-                address=row['miner'],
-                days_active=row['days_active'],
-                weekly_avg_hashrate=float(row['weekly_avg_hashrate']),
-                current_balance=float(row['current_balance']),
-                last_payment=row['last_payment_date'].isoformat() if row['last_payment_date'] else None
-            )
-            for row in rows
-        ]
-        
-        logger.info(f"Retrieved {len(loyal_miners)} miners active for 4+ days in the past week")
-        return loyal_miners
-        
-    except Exception as e:
-        logger.error(f"Error retrieving weekly loyal miners: {str(e)}")
-        raise HTTPException(status_code=500, detail=f"Database error: {str(e)}")
->>>>>>> a5f25abd
 
 @router.get("/history")
 @cache(expire=300)  # Cache for 5 minutes
