# database.py
import asyncpg
import asyncio
from config import settings
from utils.logging import logger
from typing import Optional

class DatabasePool:
    _instance: Optional[asyncpg.Pool] = None
    _lock = asyncio.Lock()

    @classmethod
    async def get_pool(cls):
        if not cls._instance:
            async with cls._lock:
                if not cls._instance:
                    # Try to clean up any existing connections first
                    await cls.cleanup_connections()
                    cls._instance = await cls._create_pool()
        return cls._instance

    @classmethod
    async def cleanup_connections(cls):
        """Kill existing connections to the database"""
        try:
            # Create a temporary connection to run the cleanup
            conn = await asyncpg.connect(
                host=settings.DB_HOST,
                port=settings.DB_PORT,
                user=settings.DB_USER,
                password=settings.DB_PASSWORD,
                database=settings.DB_NAME
            )
            
            # Kill all existing connections to our database except our current one
            await conn.execute("""
                SELECT pg_terminate_backend(pg_stat_activity.pid)
                FROM pg_stat_activity
                WHERE pg_stat_activity.datname = current_database()
                AND pid <> pg_backend_pid();
            """)
            
            await conn.close()
            logger.info("Successfully cleaned up existing database connections")
        except Exception as e:
            logger.error(f"Error during connection cleanup: {str(e)}")

    @classmethod
    async def _create_pool(cls):
        for attempt in range(3):
            try:
                return await asyncpg.create_pool(
                    host=settings.DB_HOST,
                    port=settings.DB_PORT,
                    user=settings.DB_USER,
                    password=settings.DB_PASSWORD,
                    database=settings.DB_NAME,
                    min_size=2,
                    max_size=5,
                    command_timeout=30
                )
            except Exception as e:
                logger.error(f"Database connection attempt {attempt + 1} failed: {str(e)}")
                if attempt == 2:
                    raise
                await asyncio.sleep(1)

    @classmethod
    async def close(cls):
        """Close the pool and reset the instance"""
        if cls._instance:
            await cls._instance.close()
            cls._instance = None
            logger.info("Database pool closed and reset")

async def create_db_pool():
<<<<<<< HEAD
    return await DatabasePool.get_pool()
=======
    return await asyncpg.create_pool(
        host=settings.DB_HOST,
        port=settings.DB_PORT,
        user=settings.DB_USER,
        password=settings.DB_PASSWORD,
        database=settings.DB_NAME,
        min_size=2,        # Add this
        max_size=10,       # Add this
        command_timeout=60  # Add this
    )
>>>>>>> 0c626dd5
<|MERGE_RESOLUTION|>--- conflicted
+++ resolved
@@ -74,9 +74,7 @@
             logger.info("Database pool closed and reset")
 
 async def create_db_pool():
-<<<<<<< HEAD
-    return await DatabasePool.get_pool()
-=======
+
     return await asyncpg.create_pool(
         host=settings.DB_HOST,
         port=settings.DB_PORT,
@@ -86,5 +84,4 @@
         min_size=2,        # Add this
         max_size=10,       # Add this
         command_timeout=60  # Add this
-    )
->>>>>>> 0c626dd5
+    )