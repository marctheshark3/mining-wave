--- conflicted
+++ resolved
@@ -46,69 +46,7 @@
 ```
 The API will be available at `http://localhost:8000`
 
-<<<<<<< HEAD
 ## Core Features
-=======
-## API Endpoints
-
-### Core Endpoints
-- `GET /` - API health check
-- `GET /tables` - List available database tables
-- `GET /test_db_connection` - Test database connectivity
-
-### Pool Statistics
-- `GET /miningcore/poolstats` - Get current pool statistics
-  - Network difficulty and hashrate
-  - Connected miners and total pool hashrate
-  - Current effort calculation
-  - Blocks found in last 24 hours
-  - Last block details
-  - Example Response:
-    ```json
-    {
-      "id": 69498,
-      "poolid": "ErgoSigmanauts",
-      "connectedminers": 46,
-      "poolhashrate": 57250086912,
-      "sharespersecond": 4,
-      "networkhashrate": 11563376242414.9,
-      "networkdifficulty": 1387605149089792,
-      "lastnetworkblocktime": "2024-12-10T18:41:19.953226+00:00",
-      "blockheight": 1414324,
-      "connectedpeers": 125,
-      "created": "2024-12-10T18:43:03.911842+00:00",
-      "blocks_24h": 1,
-      "effort": 42.5
-    }
-    ```
-
-### Sigscore Endpoints
-- `GET /sigscore/history` - Pool hashrate history (5-day window)
-- `GET /sigscore/miners` - Active miners list with stats
-- `GET /sigscore/miners/top` - Top 20 miners by hashrate
-- `GET /sigscore/miners/bonus` - Loyalty rewards tracking
-  - Monitors miners active 4+ days/week
-  - Minimum 12 hours daily activity
-  - Tracks hashrate contributions
-
-### Miner Management
-- `GET /sigscore/miners/{address}` - Single miner detailed stats
-  - Current hashrate
-  - Balance and payments
-  - Worker performance
-- `GET /sigscore/miners/{address}/workers` - Worker-level metrics
-- `GET /sigscore/miner_setting` - Pool-wide miner settings
-- `GET /sigscore/miner_setting/{address}` - Individual miner settings
-
-### Data Access
-- `GET /miningcore/{table_name}` - Raw table data access
-- `GET /miningcore/{table_name}/{address}` - Filtered table data
-  - `limit`: Records per page (max: 1000)
-  - `offset`: Pagination offset
-
-## Features
-
->>>>>>> 0bca7a0c
 - Real-time performance monitoring
 - Worker-level statistics tracking
 - Payment and balance management
